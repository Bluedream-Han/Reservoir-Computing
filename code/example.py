# General imports
import numpy as np
import scipy.io
from sklearn.preprocessing import OneHotEncoder

# Custom imports
from modules import RC_classifier

# ============ Network configuration and hyperparameter values ============
config = {}
config['dataset_name'] = 'JpVow'

config['seed'] = 1
np.random.seed(config['seed'])

# Parameters for the reservoir
<<<<<<< HEAD
config['n_internal_units'] = 500 # size of the reservoir
config['spectral_radius'] = 1.2 # largest eigenvalue of the reservoir
config['leak'] = None # amount of leakage in the reservoir state update (None or 1.0 --> no leakage)
=======
config['n_internal_units'] = 450 # size of the reservoir
config['spectral_radius'] = 0.59 # largest eigenvalue of the reservoir
config['leak'] = 0.6 # amount of leakage in the reservoir state update (None or 1.0 --> no leakage)
>>>>>>> 73ad4b58
config['connectivity'] = 0.25 # percentage of nonzero connections in the reservoir
config['input_scaling'] = 0.1 # scaling of the input weights
config['noise_level'] = 0.01 # noise in the reservoir state update
config['n_drop'] = 5 # transient states to be dropped
config['bidir'] = True # if True, use bidirectional reservoir
config['circ'] = False # use reservoir with circle topology

# Dimensionality reduction parameters
config['dimred_method'] ='tenpca' # options: {None (no dimensionality reduction), 'pca', 'tenpca'}
config['n_dim'] = 75 #  number of resulting dimensions after the dimensionality reduction procedure

# Type of MTS representation
config['mts_rep'] = 'reservoir' # MTS representation:  {'last', 'mean', 'output', 'reservoir'}
config['w_ridge_embedding'] = 10.0 # regularization parameter of the ridge regression

# Type of readout
config['readout_type'] = 'lin' # readout used for classification: {'lin', 'mlp', 'svm'}

# Linear readout parameters
config['w_ridge'] = 5.0 # regularization of the ridge regression readout

# SVM readout
config['svm_gamma'] = 0.005 # bandwith of the RBF kernel
config['svm_C'] = 5.0 # regularization for SVM hyperplane

# MLP readout parameters
config['mlp_layout'] = [10,10] # neurons in each MLP layer
config['num_epochs'] = 2000 # number of epochs 
config['p_drop'] = 0.1 # dropout probability (0=no drop)
config['w_l2'] = 0.001 # weight of the L2 regularization
config['nonlinearity'] = 'maxout' # type of activation function {'relu', 'tanh', 'maxout', 'kaf'}

print(config)

# ============ Load dataset ============
data = scipy.io.loadmat('../dataset/'+config['dataset_name']+'.mat')
X = data['X']  # shape is [N,T,V]
if len(X.shape) < 3:
    X = np.atleast_3d(X)
Y = data['Y']  # shape is [N,1]
Xte = data['Xte']
if len(Xte.shape) < 3:
    Xte = np.atleast_3d(Xte)
Yte = data['Yte']

print('Loading '+config['dataset_name']+' - Tr: '+ str(X.shape)+', Te: '+str(Xte.shape))

# One-hot encoding for labels
onehot_encoder = OneHotEncoder(sparse=False)
Y = onehot_encoder.fit_transform(Y)
Yte = onehot_encoder.transform(Yte)

# ============ Specify, train and evaluate model ============
classifier =  RC_classifier(
                          reservoir=None,     
                          n_internal_units=config['n_internal_units'],
                          spectral_radius=config['spectral_radius'],
                          leak=config['leak'],
                          connectivity=config['connectivity'],
                          input_scaling=config['input_scaling'],
                          noise_level=config['noise_level'],
                          circle=config['circ'],
                          n_drop=config['n_drop'],
                          bidir=config['bidir'],
                          dimred_method=config['dimred_method'], 
                          n_dim=config['n_dim'],
                          mts_rep=config['mts_rep'],
                          w_ridge_embedding=config['w_ridge_embedding'],
                          readout_type=config['readout_type'],            
                          w_ridge=config['w_ridge'],              
                          mlp_layout=config['mlp_layout'],
                          num_epochs=config['num_epochs'],
                          p_drop=config['p_drop'],
                          w_l2=config['w_l2'],
                          nonlinearity=config['nonlinearity'], 
                          svm_gamma=config['svm_gamma'],
                          svm_C=config['svm_C'],
                          seed=config['seed'])

tr_time = classifier.train(X,Y)
print('Training time = %.2f'%tr_time)

accuracy, f1 = classifier.test(Xte, Yte)
print('Accuracy = %.3f, F1 = %.3f'%(accuracy, f1))<|MERGE_RESOLUTION|>--- conflicted
+++ resolved
@@ -14,15 +14,9 @@
 np.random.seed(config['seed'])
 
 # Parameters for the reservoir
-<<<<<<< HEAD
-config['n_internal_units'] = 500 # size of the reservoir
-config['spectral_radius'] = 1.2 # largest eigenvalue of the reservoir
-config['leak'] = None # amount of leakage in the reservoir state update (None or 1.0 --> no leakage)
-=======
 config['n_internal_units'] = 450 # size of the reservoir
 config['spectral_radius'] = 0.59 # largest eigenvalue of the reservoir
 config['leak'] = 0.6 # amount of leakage in the reservoir state update (None or 1.0 --> no leakage)
->>>>>>> 73ad4b58
 config['connectivity'] = 0.25 # percentage of nonzero connections in the reservoir
 config['input_scaling'] = 0.1 # scaling of the input weights
 config['noise_level'] = 0.01 # noise in the reservoir state update
